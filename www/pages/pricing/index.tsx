--- conflicted
+++ resolved
@@ -4,11 +4,7 @@
 
 import DefaultLayout from '~/components/Layouts/Default'
 import { PricingTableRowDesktop, PricingTableRowMobile } from '~/components/PricingTableRow'
-<<<<<<< HEAD
 import { Accordion, Badge, Button, Divider, IconCheck, Space, Typography } from '@supabase/ui'
-=======
-import { Accordion, Button } from '@supabase/ui'
->>>>>>> eed27f73
 
 import pricing from '~/data/Pricing.json'
 import pricingFaq from '~/data/PricingFAQ.json'
@@ -25,7 +21,6 @@
   const meta_description =
     'Explore Supabase fees and pricing information. Find our competitive pricing tiers, with no hidden pricing. We have generous free tiers for those getting started, and Pay As You Go for those scaling up.'
 
-<<<<<<< HEAD
   const tiers = [
     {
       name: 'Free',
@@ -69,7 +64,6 @@
     'Dedicated project instance',
     'Unlimited API requests',
   ]
-=======
   const MobileHeaders = ({
     title,
     description,
@@ -96,7 +90,6 @@
       </div>
     )
   }
->>>>>>> eed27f73
 
   return (
     <DefaultLayout>
@@ -114,7 +107,6 @@
           ],
         }}
       />
-<<<<<<< HEAD
 
       <div className="bg-gray-800">
         <div className="pt-12 sm:pt-16 lg:pt-24">
@@ -249,7 +241,7 @@
           </div>
 
           {/* <!-- xs to lg --> */}
-          <div className=" lg:hidden">
+          <div className="lg:hidden">
             {/* Free - Mobile  */}
             <div className="px-4">
               <h2 className="text-lg leading-6 font-medium text-gray-900 dark:text-white">Free</h2>
@@ -268,106 +260,106 @@
                 </a>
               </Link>
             </div>
-=======
-      <div className="container mx-auto px-6 lg:px-16 xl:px-20 relative pt-24 md:pt-24 lg:pt-24">
-        <div className="text-center">
-          <h1 className="h1">Predictable pricing, no surprises</h1>
-          <p className="p">
-            Start with a hobby project, collaborate with a team, and scale to millions of users.
-          </p>
-        </div>
-      </div>
-      <div className="container mx-auto px-0 lg:px-16 xl:px-20 relative py-16 sm:py-18 md:py-24 lg:py-24">
-        {/* <!-- xs to lg --> */}
->>>>>>> eed27f73
-
-        <div className=" lg:hidden">
-          {/* Free - Mobile  */}
-
-          <MobileHeaders
-            tier="Free"
-            price={'0'}
-            priceDescription={'/project /month'}
-            description={'Perfect for hobby projects and experiments'}
-          />
-
-          <PricingTableRowMobile
-            category={pricing.database}
-            tier={'free'}
-            icon={Solutions['database'].icon}
-          />
-          <PricingTableRowMobile
-            category={pricing.auth}
-            tier={'free'}
-            icon={Solutions['authentication'].icon}
-          />
-          <PricingTableRowMobile
-            category={pricing.storage}
-            tier={'free'}
-            icon={Solutions['storage'].icon}
-          />
-          <PricingTableRowMobile category={pricing.dashboard} tier={'free'} />
-          <PricingTableRowMobile category={pricing.support} tier={'free'} />
-
-          {/* Pro - Mobile  */}
-          <MobileHeaders
-            tier="Pro"
-            price={'25'}
-            priceDescription={'/project /month'}
-            description={'Everything you need to scale your project into production'}
-          />
-
-          <PricingTableRowMobile
-            category={pricing.database}
-            tier={'pro'}
-            icon={Solutions['database'].icon}
-          />
-          <PricingTableRowMobile
-            category={pricing.auth}
-            tier={'pro'}
-            icon={Solutions['authentication'].icon}
-          />
-          <PricingTableRowMobile
-            category={pricing.storage}
-            tier={'pro'}
-            icon={Solutions['storage'].icon}
-          />
-          <PricingTableRowMobile category={pricing.dashboard} tier={'pro'} />
-          <PricingTableRowMobile category={pricing.support} tier={'pro'} />
-
-          {/* Enterprise - Mobile  */}
-          <MobileHeaders
-            tier="Pay as you go"
-            price={'25'}
-            priceDescription={'/project /month plus usage costs'}
-            description={'Designated support team, account manager and technical specialist'}
-          />
-
-          <PricingTableRowMobile
-            category={pricing.database}
-            tier={'enterprise'}
-            icon={Solutions['database'].icon}
-          />
-          <PricingTableRowMobile
-            category={pricing.auth}
-            tier={'enterprise'}
-            icon={Solutions['authentication'].icon}
-          />
-          <PricingTableRowMobile
-            category={pricing.storage}
-            tier={'enterprise'}
-            icon={Solutions['storage'].icon}
-          />
-          <PricingTableRowMobile category={pricing.dashboard} tier={'enterprise'} />
-          <PricingTableRowMobile category={pricing.support} tier={'enterprise'} />
-        </div>
-
-        {/* <!-- lg+ --> */}
-        <div className="hidden lg:block">
-          <table className="w-full h-px table-fixed">
-            <caption className="sr-only">Pricing plan comparison</caption>
-            <thead
-              className="
+            <div className="container mx-auto px-6 lg:px-16 xl:px-20 relative pt-24 md:pt-24 lg:pt-24">
+              <div className="text-center">
+                <h1 className="h1">Predictable pricing, no surprises</h1>
+                <p className="p">
+                  Start with a hobby project, collaborate with a team, and scale to millions of
+                  users.
+                </p>
+              </div>
+            </div>
+          </div>
+          <div className="container mx-auto px-0 lg:px-16 xl:px-20 relative py-16 sm:py-18 md:py-24 lg:py-24">
+            {/* <!-- xs to lg --> */}
+
+            <div className=" lg:hidden">
+              {/* Free - Mobile  */}
+
+              <MobileHeaders
+                tier="Free"
+                price={'0'}
+                priceDescription={'/project /month'}
+                description={'Perfect for hobby projects and experiments'}
+              />
+
+              <PricingTableRowMobile
+                category={pricing.database}
+                tier={'free'}
+                icon={Solutions['database'].icon}
+              />
+              <PricingTableRowMobile
+                category={pricing.auth}
+                tier={'free'}
+                icon={Solutions['authentication'].icon}
+              />
+              <PricingTableRowMobile
+                category={pricing.storage}
+                tier={'free'}
+                icon={Solutions['storage'].icon}
+              />
+              <PricingTableRowMobile category={pricing.dashboard} tier={'free'} />
+              <PricingTableRowMobile category={pricing.support} tier={'free'} />
+
+              {/* Pro - Mobile  */}
+              <MobileHeaders
+                tier="Pro"
+                price={'25'}
+                priceDescription={'/project /month'}
+                description={'Everything you need to scale your project into production'}
+              />
+
+              <PricingTableRowMobile
+                category={pricing.database}
+                tier={'pro'}
+                icon={Solutions['database'].icon}
+              />
+              <PricingTableRowMobile
+                category={pricing.auth}
+                tier={'pro'}
+                icon={Solutions['authentication'].icon}
+              />
+              <PricingTableRowMobile
+                category={pricing.storage}
+                tier={'pro'}
+                icon={Solutions['storage'].icon}
+              />
+              <PricingTableRowMobile category={pricing.dashboard} tier={'pro'} />
+              <PricingTableRowMobile category={pricing.support} tier={'pro'} />
+
+              {/* Enterprise - Mobile  */}
+              <MobileHeaders
+                tier="Pay as you go"
+                price={'25'}
+                priceDescription={'/project /month plus usage costs'}
+                description={'Designated support team, account manager and technical specialist'}
+              />
+
+              <PricingTableRowMobile
+                category={pricing.database}
+                tier={'enterprise'}
+                icon={Solutions['database'].icon}
+              />
+              <PricingTableRowMobile
+                category={pricing.auth}
+                tier={'enterprise'}
+                icon={Solutions['authentication'].icon}
+              />
+              <PricingTableRowMobile
+                category={pricing.storage}
+                tier={'enterprise'}
+                icon={Solutions['storage'].icon}
+              />
+              <PricingTableRowMobile category={pricing.dashboard} tier={'enterprise'} />
+              <PricingTableRowMobile category={pricing.support} tier={'enterprise'} />
+            </div>
+
+            {/* <!-- lg+ --> */}
+            <div className="hidden lg:block">
+              <table className="w-full h-px table-fixed">
+                <caption className="sr-only">Pricing plan comparison</caption>
+                <thead
+                  className="
               thead--plans 
               sticky 
               z-10 
@@ -377,231 +369,223 @@
               dark:border-scale-400 
               bg-scale-200
             "
-            >
-              <tr>
-                <th
-                  className="relative pb-4 px-6 text-sm font-normal text-scale-900 text-left"
-                  scope="col"
                 >
-                  <span className="sr-only">Feature by</span>
-                  <span>Plans</span>
-                  <div
-                    className="absolute bottom-0 left-0 h-0.25 w-full bg-scale-200 dark:bg-scale-300"
-                    style={{ height: '1px' }}
-                  ></div>
-                </th>
-
-                <th
-                  className="w-1/4 pb-4 px-6 text-sm text-left font-normal text-scale-1200"
-                  scope="col"
-                >
-                  <span>Free</span>
-                  <div
-                    className="absolute bottom-0 left-0 h-0.25 w-full bg-scale-200 dark:bg-scale-300"
-                    style={{ height: '1px' }}
-                  ></div>
-                </th>
-
-                <th
-                  className="w-1/4 pb-4 px-6 text-sm leading-6 font-normal text-scale-1200 text-left"
-                  scope="col"
-                >
-                  <span>Pro</span>
-                  <div
-                    className="absolute bottom-0 left-0 h-0.25 w-full bg-scale-200 dark:bg-scale-300"
-                    style={{ height: '1px' }}
-                  ></div>
-                </th>
-
-                <th
-                  className="w-1/4 pb-4 px-6 text-sm leading-6 font-normal text-scale-1200 text-left"
-                  scope="col"
-                >
-                  <span>Pay as you go</span>
-                  <div
-                    className="absolute bottom-0 left-0 h-0.25 w-full bg-scale-200 dark:bg-scale-300"
-                    style={{ height: '1px' }}
-                  ></div>
-                </th>
-              </tr>
-            </thead>
-            <tbody className="border-scale-700 dark:border-scale-400 divide-y divide-scale-700 dark:divide-scale-400">
-              <tr className="divide-x divide-scale-700 dark:divide-scale-400">
-                <th
-                  className="py-8 px-6 text-sm font-medium text-scale-900 dark:text-white text-left align-top"
-                  scope="row"
-                >
-                  Pricing
-                </th>
-
-                <td className="h-full py-8 px-6 align-top">
-                  <div className="relative h-full table">
-                    <span className="h1 text-scale-1200">$0</span>
-                    <p className="p"> /project /month</p>
-
-                    <p className="p text-sm">Perfect for hobby projects and experiments</p>
-
-                    <Link href="https://app.supabase.io" as="https://app.supabase.io">
-                      <a>
-                        <Button size="medium" type="default">
-                          Get started
-                        </Button>
-                      </a>
-                    </Link>
+                  <tr>
+                    <th
+                      className="relative pb-4 px-6 text-sm font-normal text-scale-900 text-left"
+                      scope="col"
+                    >
+                      <span className="sr-only">Feature by</span>
+                      <span>Plans</span>
+                      <div
+                        className="absolute bottom-0 left-0 h-0.25 w-full bg-scale-200 dark:bg-scale-300"
+                        style={{ height: '1px' }}
+                      ></div>
+                    </th>
+
+                    <th
+                      className="w-1/4 pb-4 px-6 text-sm text-left font-normal text-scale-1200"
+                      scope="col"
+                    >
+                      <span>Free</span>
+                      <div
+                        className="absolute bottom-0 left-0 h-0.25 w-full bg-scale-200 dark:bg-scale-300"
+                        style={{ height: '1px' }}
+                      ></div>
+                    </th>
+
+                    <th
+                      className="w-1/4 pb-4 px-6 text-sm leading-6 font-normal text-scale-1200 text-left"
+                      scope="col"
+                    >
+                      <span>Pro</span>
+                      <div
+                        className="absolute bottom-0 left-0 h-0.25 w-full bg-scale-200 dark:bg-scale-300"
+                        style={{ height: '1px' }}
+                      ></div>
+                    </th>
+
+                    <th
+                      className="w-1/4 pb-4 px-6 text-sm leading-6 font-normal text-scale-1200 text-left"
+                      scope="col"
+                    >
+                      <span>Pay as you go</span>
+                      <div
+                        className="absolute bottom-0 left-0 h-0.25 w-full bg-scale-200 dark:bg-scale-300"
+                        style={{ height: '1px' }}
+                      ></div>
+                    </th>
+                  </tr>
+                </thead>
+                <tbody className="border-scale-700 dark:border-scale-400 divide-y divide-scale-700 dark:divide-scale-400">
+                  <tr className="divide-x divide-scale-700 dark:divide-scale-400">
+                    <th
+                      className="py-8 px-6 text-sm font-medium text-scale-900 dark:text-white text-left align-top"
+                      scope="row"
+                    >
+                      Pricing
+                    </th>
+
+                    <td className="h-full py-8 px-6 align-top">
+                      <div className="relative h-full table">
+                        <span className="h1 text-scale-1200">$0</span>
+                        <p className="p"> /project /month</p>
+
+                        <p className="p text-sm">Perfect for hobby projects and experiments</p>
+
+                        <Link href="https://app.supabase.io" as="https://app.supabase.io">
+                          <a>
+                            <Button size="medium" type="default">
+                              Get started
+                            </Button>
+                          </a>
+                        </Link>
+                      </div>
+                    </td>
+
+                    <td className="h-full py-8 px-6 align-top">
+                      <div className="relative h-full table">
+                        <span className="h1 text-scale-1200">$25</span>
+                        <p className="p"> /project /month</p>
+
+                        <p className="p text-sm">
+                          Everything you need to scale your project into production
+                        </p>
+
+                        <Link href="https://app.supabase.io" as="https://app.supabase.io">
+                          <a>
+                            <Button size="medium" type="default">
+                              Get started
+                            </Button>
+                          </a>
+                        </Link>
+                      </div>
+                    </td>
+
+                    <td className="h-full py-8 px-6 align-top">
+                      <div className="relative h-full table">
+                        <span className="h1 text-scale-1200">$25</span>
+                        <p className="p"> /project /month plus usage costs</p>
+
+                        <p className="p text-sm">
+                          Designated support team, account manager and technical specialist
+                        </p>
+
+                        <Link href="https://app.supabase.io" as="https://app.supabase.io">
+                          <a>
+                            <Button size="medium" type="default">
+                              Get started
+                            </Button>
+                          </a>
+                        </Link>
+                      </div>
+                    </td>
+                  </tr>
+
+                  <PricingTableRowDesktop
+                    category={pricing.database}
+                    icon={Solutions['database'].icon}
+                  />
+                  <PricingTableRowDesktop
+                    category={pricing.auth}
+                    icon={Solutions['authentication'].icon}
+                  />
+                  <PricingTableRowDesktop
+                    category={pricing.storage}
+                    icon={Solutions['storage'].icon}
+                  />
+                  <PricingTableRowDesktop category={pricing.dashboard} />
+                  <PricingTableRowDesktop category={pricing.support} />
+                </tbody>
+                <tfoot>
+                  <tr className="border-t border-gray-200 dark:border-gray-600">
+                    <th className="sr-only" scope="row">
+                      Choose your plan
+                    </th>
+
+                    <td className="pt-5 px-6">
+                      <Link href="https://app.supabase.io" as="https://app.supabase.io">
+                        <a>
+                          <Button size="medium" type="default" block>
+                            Get started
+                          </Button>
+                        </a>
+                      </Link>
+                    </td>
+
+                    <td className="pt-5 px-6">
+                      <Link href="https://app.supabase.io" as="https://app.supabase.io">
+                        <a>
+                          <Button size="medium" type="default" block>
+                            Get started
+                          </Button>
+                        </a>
+                      </Link>
+                    </td>
+
+                    <td className="pt-5 px-6">
+                      <Link href="mailto:support@supabase.io" as="mailto:support@supabase.io">
+                        <a>
+                          <Button size="medium" type="default" block>
+                            Contact us
+                          </Button>
+                        </a>
+                      </Link>
+                    </td>
+                  </tr>
+                </tfoot>
+              </table>
+            </div>
+          </div>
+
+          <div className="border-t dark:border-scale-600">
+            <div className="container mx-auto px-6 lg:px-16 xl:px-20 relative py-16 sm:py-18 md:py-24 lg:py-24">
+              <h2 className="h3">Frequently asked questions</h2>
+              <p className="p max-w-sm mb-4 text-base">
+                Can&apos;t find the answer to your question, ask someone in the community either on
+                our Discord or GitHub.
+              </p>
+              <Link href="https://discord.supabase.com">
+                <a>
+                  <Button type="default" className="mr-2" size="small">
+                    Discord
+                  </Button>
+                </a>
+              </Link>
+              <Link href="https://github.com/supabase/supabase/discussions">
+                <a>
+                  <Button size="small" className="text-white">
+                    GitHub
+                  </Button>
+                </a>
+              </Link>
+              <div className="mt-16">
+                <Accordion type="bordered">
+                  <div className="grid grid-cols-1 lg:grid-cols-2 gap-y-10 gap-x-10">
+                    {pricingFaq.map((faq, i) => {
+                      return (
+                        <div>
+                          {/* @ts-ignore */}
+                          <Accordion
+                            type="bordered"
+                            openBehaviour="multiple"
+                            size="medium"
+                            className=" text-scale-900 dark:text-white"
+                          >
+                            <Accordion.Item header={faq.question} id={`faq--${i.toString()}`}>
+                              <ReactMarkdown>{faq.answer}</ReactMarkdown>
+                            </Accordion.Item>
+                          </Accordion>
+                        </div>
+                      )
+                    })}
                   </div>
-                </td>
-
-                <td className="h-full py-8 px-6 align-top">
-                  <div className="relative h-full table">
-                    <span className="h1 text-scale-1200">$25</span>
-                    <p className="p"> /project /month</p>
-
-                    <p className="p text-sm">
-                      Everything you need to scale your project into production
-                    </p>
-
-                    <Link href="https://app.supabase.io" as="https://app.supabase.io">
-                      <a>
-                        <Button size="medium" type="default">
-                          Get started
-                        </Button>
-                      </a>
-                    </Link>
-                  </div>
-                </td>
-
-                <td className="h-full py-8 px-6 align-top">
-                  <div className="relative h-full table">
-                    <span className="h1 text-scale-1200">$25</span>
-                    <p className="p"> /project /month plus usage costs</p>
-
-                    <p className="p text-sm">
-                      Designated support team, account manager and technical specialist
-                    </p>
-
-                    <Link href="https://app.supabase.io" as="https://app.supabase.io">
-                      <a>
-                        <Button size="medium" type="default">
-                          Get started
-                        </Button>
-                      </a>
-                    </Link>
-                  </div>
-                </td>
-              </tr>
-
-              <PricingTableRowDesktop
-                category={pricing.database}
-                icon={Solutions['database'].icon}
-              />
-              <PricingTableRowDesktop
-                category={pricing.auth}
-                icon={Solutions['authentication'].icon}
-              />
-              <PricingTableRowDesktop category={pricing.storage} icon={Solutions['storage'].icon} />
-              <PricingTableRowDesktop category={pricing.dashboard} />
-              <PricingTableRowDesktop category={pricing.support} />
-            </tbody>
-            <tfoot>
-              <tr className="border-t border-gray-200 dark:border-gray-600">
-                <th className="sr-only" scope="row">
-                  Choose your plan
-                </th>
-
-                <td className="pt-5 px-6">
-                  <Link href="https://app.supabase.io" as="https://app.supabase.io">
-                    <a>
-                      <Button size="medium" type="default" block>
-                        Get started
-                      </Button>
-                    </a>
-                  </Link>
-                </td>
-
-                <td className="pt-5 px-6">
-                  <Link href="https://app.supabase.io" as="https://app.supabase.io">
-                    <a>
-                      <Button size="medium" type="default" block>
-                        Get started
-                      </Button>
-                    </a>
-                  </Link>
-                </td>
-
-                <td className="pt-5 px-6">
-                  <Link href="mailto:support@supabase.io" as="mailto:support@supabase.io">
-                    <a>
-                      <Button size="medium" type="default" block>
-                        Contact us
-                      </Button>
-                    </a>
-                  </Link>
-                </td>
-              </tr>
-            </tfoot>
-          </table>
+                </Accordion>
+              </div>
+            </div>
+          </div>
         </div>
       </div>
-
-      <div className="border-t dark:border-scale-600">
-        <div className="container mx-auto px-6 lg:px-16 xl:px-20 relative py-16 sm:py-18 md:py-24 lg:py-24">
-          <h2 className="h3">Frequently asked questions</h2>
-          <p className="p max-w-sm mb-4 text-base">
-            Can&apos;t find the answer to your question, ask someone in the community either on our
-            Discord or GitHub.
-          </p>
-          <Link href="https://discord.supabase.com">
-            <a>
-              <Button type="default" className="mr-2" size="small">
-                Discord
-              </Button>
-            </a>
-          </Link>
-          <Link href="https://github.com/supabase/supabase/discussions">
-            <a>
-              <Button size="small" className="text-white">
-                GitHub
-              </Button>
-            </a>
-          </Link>
-          <div className="mt-16">
-<<<<<<< HEAD
-            {/* <div className="grid grid-cols-2 gap-y-10 gap-x-10"> */}
-            <Accordion>
-              {pricingFaq.map((faq) => {
-                return (
-                  <div>
-                    <Accordion.Item label={<span className="text-xl">{faq.question}</span>}>
-                      <Typography>
-                        <p className="text-gray-500 dark:text-gray-400 m-0">{faq.answer}</p>
-                      </Typography>
-                    </Accordion.Item>
-=======
-            <div className="grid grid-cols-1 lg:grid-cols-2 gap-y-10 gap-x-10">
-              {pricingFaq.map((faq, i) => {
-                return (
-                  <div>
-                    {/* @ts-ignore */}
-                    <Accordion
-                      type="bordered"
-                      openBehaviour="multiple"
-                      size="medium"
-                      className=" text-scale-900 dark:text-white"
-                    >
-                      <Accordion.Item header={faq.question} id={`faq--${i.toString()}`}>
-                        <ReactMarkdown>{faq.answer}</ReactMarkdown>
-                      </Accordion.Item>
-                    </Accordion>
->>>>>>> eed27f73
-                  </div>
-                )
-              })}
-            </Accordion>
-            {/* </div> */}
-          </div>
-        </div>
-      </div>
-
       <CTABanner />
     </DefaultLayout>
   )
