--- conflicted
+++ resolved
@@ -111,11 +111,8 @@
     "@types/hast": "^2.3.4",
     "@types/node": "^17.0.12",
     "@types/react": "17.0.39",
-<<<<<<< HEAD
     "@types/unist": "^2.0.6",
-=======
     "@types/yargs": "^17.0.24",
->>>>>>> d3ed8223
     "config": "*",
     "dotenv": "^16.0.3",
     "ejs": "^3.1.8",
