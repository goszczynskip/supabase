--- conflicted
+++ resolved
@@ -9,11 +9,7 @@
 
 import CTABanner from '~/components/CTABanner'
 import DefaultLayout from '~/components/Layouts/Default'
-<<<<<<< HEAD
-
-=======
 import BlogLinks from '~/components/LaunchWeek/7/BlogLinks'
->>>>>>> 08b12fa1
 import { generateReadingTime } from '~/lib/helpers'
 import ShareArticleActions from '~/components/Blog/ShareArticleActions'
 import useActiveAnchors from '~/hooks/useActiveAnchors'
@@ -72,11 +68,8 @@
 function BlogPostPage(props: any) {
   const content = props.blog.content
   const authorArray = props.blog.author.split(',')
-<<<<<<< HEAD
   useActiveAnchors('h2, h3, h4')
-=======
   const isLaunchWeek7 = props.blog.launchweek === 7
->>>>>>> 08b12fa1
 
   const author = []
   for (let i = 0; i < authorArray.length; i++) {
@@ -279,12 +272,8 @@
                       <MDXRemote {...content} components={mdxComponents()} />
                     </div>
                   </article>
-<<<<<<< HEAD
+                  {isLaunchWeek7 && <BlogLinks />}
                   <div className="block lg:hidden py-8">
-=======
-                  {isLaunchWeek7 && <BlogLinks />}
-                  <div className="py-16">
->>>>>>> 08b12fa1
                     <div className="text-scale-900 dark:text-scale-1000 text-sm">
                       Share this article
                     </div>
