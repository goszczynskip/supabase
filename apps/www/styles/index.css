--- conflicted
+++ resolved
@@ -224,13 +224,6 @@
   @apply break-words;
 }
 
-<<<<<<< HEAD
-.line-clamp {
-  display: -webkit-box;
-  margin: 0 auto;
-  -webkit-line-clamp: 2;
-  -webkit-box-orient: vertical;
-=======
 /*
 * sets the image in @Next/Image components
 * to respect the height of the content
@@ -248,5 +241,11 @@
   width: 100% !important;
   position: relative !important;
   height: unset !important;
->>>>>>> 1acfd4fd
+}
+
+.line-clamp {
+  display: -webkit-box;
+  margin: 0 auto;
+  -webkit-line-clamp: 2;
+  -webkit-box-orient: vertical;
 }