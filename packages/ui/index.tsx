import * as React from 'react'

// Providers

export * from './src/providers'

// Markdown components

export * from './src/lib/Markdown'

// // GENERAL

export * from './src/components/Admonition'
export * from './src/components/Button'
export * from './src/components/Icon'
export * from './src/components/Icon/IconContext'
export * from './src/components/GlassPanel'
export * from './src/components/IconPanel'
export * from './src/components/Icon/IconBackground'

// DISPLAYS

export * from './src/components/Card'
export * from './src/components/Badge'
export * from './src/components/Tabs'
export * from './src/components/Alert'
export * from './src/components/Accordion'
export * from './src/components/Collapsible'
export * from './src/components/CodeBlock'

// NAV

export * from './src/components/Menu'

// OVERLAYS

export * from './src/components/Modal'
export * from './src/components/SidePanel'
export * from './src/components/Dropdown'
export * from './src/components/ContextMenu'
export * from './src/components/Popover'
export * from './src/components/ExpandableVideo'

// UTILITIES

export * from './src/components/Space'
export * from './src/components/Loading'
export * from './src/components/Divider'

// DATA ENTRY

export * from './src/components/Select'
export * from './src/components/Listbox'
export * from './src/components/Checkbox'
export * from './src/components/Input'
export * from './src/components/InputNumber'
export * from './src/components/Radio'
export * from './src/components/Toggle'
export * from './src/components/Upload'
export * from './src/components/Form'

// CMD+K
export * from './src/components/Command'

// Widgets
export * from './src/components/CountdownWidget'

// layout
export * from './src/components/LoadingLine'

// banners
export * from './src/layout/banners'

// utilities
export * from './src/lib/utils'

// shadcn

export {
  DropdownMenu as DropdownMenu_Shadcn_,
  DropdownMenuTrigger as DropdownMenuTrigger_Shadcn_,
  DropdownMenuContent as DropdownMenuContent_Shadcn_,
  DropdownMenuItem as DropdownMenuItem_Shadcn_,
  DropdownMenuCheckboxItem as DropdownMenuCheckboxItem_Shadcn_,
  DropdownMenuRadioItem as DropdownMenuRadioItem_Shadcn_,
  DropdownMenuLabel as DropdownMenuLabel_Shadcn_,
  DropdownMenuSeparator as DropdownMenuSeparator_Shadcn_,
  DropdownMenuShortcut as DropdownMenuShortcut_Shadcn_,
  DropdownMenuGroup as DropdownMenuGroup_Shadcn_,
  DropdownMenuPortal as DropdownMenuPortal_Shadcn_,
  DropdownMenuSub as DropdownMenuSub_Shadcn_,
  DropdownMenuSubContent as DropdownMenuSubContent_Shadcn_,
  DropdownMenuSubTrigger as DropdownMenuSubTrigger_Shadcn_,
  DropdownMenuRadioGroup as DropdownMenuRadioGroup_Shadcn_,
} from './src/components/shadcn/ui/dropdown-menu'

export {
  Command as Command_Shadcn_,
  CommandDialog as CommandDialog_Shadcn_,
  CommandInput as CommandInput_Shadcn_,
  CommandList as CommandList_Shadcn_,
  CommandEmpty as CommandEmpty_Shadcn_,
  CommandGroup as CommandGroup_Shadcn_,
  CommandItem as CommandItem_Shadcn_,
  CommandShortcut as CommandShortcut_Shadcn_,
  CommandSeparator as CommandSeparator_Shadcn_,
} from './src/components/shadcn/ui/command'

export {
  Dialog as Dialog_Shadcn_,
  DialogTrigger as DialogTrigger_Shadcn_,
  DialogContent as DialogContent_Shadcn_,
  DialogHeader as DialogHeader_Shadcn_,
  DialogFooter as DialogFooter_Shadcn_,
  DialogTitle as DialogTitle_Shadcn_,
  DialogDescription as DialogDescription_Shadcn_,
} from './src/components/shadcn/ui/dialog'

export {
  Alert as Alert_Shadcn_,
  AlertTitle as AlertTitle_Shadcn_,
  AlertDescription as AlertDescription_Shadcn_,
} from './src/components/shadcn/ui/alert'

export {
  useFormField as useFormField_Shadcn_,
  Form as Form_Shadcn_,
  FormItem as FormItem_Shadcn_,
  FormLabel as FormLabel_Shadcn_,
  FormControl as FormControl_Shadcn_,
  FormDescription as FormDescription_Shadcn_,
  FormMessage as FormMessage_Shadcn_,
  FormField as FormField_Shadcn_,
} from './src/components/shadcn/ui/form'

export {
  Popover as Popover_Shadcn_,
  PopoverTrigger as PopoverTrigger_Shadcn_,
  PopoverContent as PopoverContent_Shadcn_,
} from './src/components/shadcn/ui/popover'

export {
  Accordion as Accordion_Shadcn_,
  AccordionItem as AccordionItem_Shadcn_,
  AccordionTrigger as AccordionTrigger_Shadcn_,
  AccordionContent as AccordionContent_Shadcn_,
} from './src/components/shadcn/ui/accordion'

<<<<<<< HEAD
export { Input as Input_Shadcn_ } from './src/components/shadcn/ui/input'
export { Label as Label_Shadcn_ } from './src/components/shadcn/ui/label'
export { Switch as Switch } from './src/components/shadcn/ui/switch'
export { Checkbox as Checkbox_Shadcn_ } from './src/components/shadcn/ui/checkbox'
=======
export { ScrollArea, ScrollBar } from './src/components/shadcn/ui/scroll-area'
>>>>>>> bf5d97a7

// links

export * from './src/components/TextLink'

// config

// export { default as Config } from './../ui.config'

// ARCHIVE

// export * from './src/components/Textarea'

// AUTH

// export * from './src/components/Auth'

// ICONS
// export icons
export * from './src/components/Icon/icons/IconActivity'
export * from './src/components/Icon/icons/IconAirplay'
export * from './src/components/Icon/icons/IconAlertCircle'
export * from './src/components/Icon/icons/IconAlertOctagon'
export * from './src/components/Icon/icons/IconAlertTriangle'
export * from './src/components/Icon/icons/IconAlignCenter'
export * from './src/components/Icon/icons/IconAlignJustify'
export * from './src/components/Icon/icons/IconAlignLeft'
export * from './src/components/Icon/icons/IconAlignRight'
export * from './src/components/Icon/icons/IconAnchor'
export * from './src/components/Icon/icons/IconAperture'
export * from './src/components/Icon/icons/IconArchive'
export * from './src/components/Icon/icons/IconArrowDownCircle'
export * from './src/components/Icon/icons/IconArrowDownLeft'
export * from './src/components/Icon/icons/IconArrowDownRight'
export * from './src/components/Icon/icons/IconArrowDown'
export * from './src/components/Icon/icons/IconArrowLeftCircle'
export * from './src/components/Icon/icons/IconArrowLeft'
export * from './src/components/Icon/icons/IconArrowRightCircle'
export * from './src/components/Icon/icons/IconArrowRight'
export * from './src/components/Icon/icons/IconArrowUpCircle'
export * from './src/components/Icon/icons/IconArrowUpLeft'
export * from './src/components/Icon/icons/IconArrowUpRight'
export * from './src/components/Icon/icons/IconArrowUp'
export * from './src/components/Icon/icons/IconAtSign'
export * from './src/components/Icon/icons/IconAward'
export * from './src/components/Icon/icons/IconBarChart2'
export * from './src/components/Icon/icons/IconBarChart'
export * from './src/components/Icon/icons/IconBatteryCharging'
export * from './src/components/Icon/icons/IconBattery'
export * from './src/components/Icon/icons/IconBellOff'
export * from './src/components/Icon/icons/IconBell'
export * from './src/components/Icon/icons/IconBluetooth'
export * from './src/components/Icon/icons/IconBold'
export * from './src/components/Icon/icons/IconBookOpen'
export * from './src/components/Icon/icons/IconBook'
export * from './src/components/Icon/icons/IconBookmark'
export * from './src/components/Icon/icons/IconBox'
export * from './src/components/Icon/icons/IconBriefcase'
export * from './src/components/Icon/icons/IconCalendar'
export * from './src/components/Icon/icons/IconCameraOff'
export * from './src/components/Icon/icons/IconCamera'
export * from './src/components/Icon/icons/IconCast'
export * from './src/components/Icon/icons/IconCheckCircle'
export * from './src/components/Icon/icons/IconCheckSquare'
export * from './src/components/Icon/icons/IconCheck'
export * from './src/components/Icon/icons/IconChevronDown'
export * from './src/components/Icon/icons/IconChevronLeft'
export * from './src/components/Icon/icons/IconChevronRight'
export * from './src/components/Icon/icons/IconChevronUp'
export * from './src/components/Icon/icons/IconChevronsDown'
export * from './src/components/Icon/icons/IconChevronsLeft'
export * from './src/components/Icon/icons/IconChevronsRight'
export * from './src/components/Icon/icons/IconChevronsUp'
export * from './src/components/Icon/icons/IconChrome'
export * from './src/components/Icon/icons/IconCircle'
export * from './src/components/Icon/icons/IconClipboard'
export * from './src/components/Icon/icons/IconClock'
export * from './src/components/Icon/icons/IconCloudDrizzle'
export * from './src/components/Icon/icons/IconCloudLightning'
export * from './src/components/Icon/icons/IconCloudOff'
export * from './src/components/Icon/icons/IconCloudRain'
export * from './src/components/Icon/icons/IconCloudSnow'
export * from './src/components/Icon/icons/IconCloud'
export * from './src/components/Icon/icons/IconCode'
export * from './src/components/Icon/icons/IconCodepen'
export * from './src/components/Icon/icons/IconCodesandbox'
export * from './src/components/Icon/icons/IconCoffee'
export * from './src/components/Icon/icons/IconColumns'
export * from './src/components/Icon/icons/IconCommand'
export * from './src/components/Icon/icons/IconCompass'
export * from './src/components/Icon/icons/IconCopy'
export * from './src/components/Icon/icons/IconCornerDownLeft'
export * from './src/components/Icon/icons/IconCornerDownRight'
export * from './src/components/Icon/icons/IconCornerLeftDown'
export * from './src/components/Icon/icons/IconCornerLeftUp'
export * from './src/components/Icon/icons/IconCornerRightDown'
export * from './src/components/Icon/icons/IconCornerRightUp'
export * from './src/components/Icon/icons/IconCornerUpLeft'
export * from './src/components/Icon/icons/IconCornerUpRight'
export * from './src/components/Icon/icons/IconCpu'
export * from './src/components/Icon/icons/IconCreditCard'
export * from './src/components/Icon/icons/IconCrop'
export * from './src/components/Icon/icons/IconCrosshair'
export * from './src/components/Icon/icons/IconDatabase'
export * from './src/components/Icon/icons/IconDelete'
export * from './src/components/Icon/icons/IconDisc'
export * from './src/components/Icon/icons/IconDivideCircle'
export * from './src/components/Icon/icons/IconDivideSquare'
export * from './src/components/Icon/icons/IconDivide'
export * from './src/components/Icon/icons/IconDollarSign'
export * from './src/components/Icon/icons/IconDownloadCloud'
export * from './src/components/Icon/icons/IconDownload'
export * from './src/components/Icon/icons/IconDribbble'
export * from './src/components/Icon/icons/IconDroplet'
export * from './src/components/Icon/icons/IconEdit2'
export * from './src/components/Icon/icons/IconEdit3'
export * from './src/components/Icon/icons/IconEdit'
export * from './src/components/Icon/icons/IconExternalLink'
export * from './src/components/Icon/icons/IconEyeOff'
export * from './src/components/Icon/icons/IconEye'
export * from './src/components/Icon/icons/IconFacebook'
export * from './src/components/Icon/icons/IconFastForward'
export * from './src/components/Icon/icons/IconFeather'
export * from './src/components/Icon/icons/IconFigma'
export * from './src/components/Icon/icons/IconFileMinus'
export * from './src/components/Icon/icons/IconFilePlus'
export * from './src/components/Icon/icons/IconFileText'
export * from './src/components/Icon/icons/IconFile'
export * from './src/components/Icon/icons/IconFilm'
export * from './src/components/Icon/icons/IconFilter'
export * from './src/components/Icon/icons/IconFlag'
export * from './src/components/Icon/icons/IconFolderMinus'
export * from './src/components/Icon/icons/IconFolderPlus'
export * from './src/components/Icon/icons/IconFolder'
export * from './src/components/Icon/icons/IconFramer'
export * from './src/components/Icon/icons/IconFrown'
export * from './src/components/Icon/icons/IconGift'
export * from './src/components/Icon/icons/IconGitBranch'
export * from './src/components/Icon/icons/IconGitCommit'
export * from './src/components/Icon/icons/IconGitMerge'
export * from './src/components/Icon/icons/IconGitPullRequest'
export * from './src/components/Icon/icons/IconGitHub'
export * from './src/components/Icon/icons/IconGitlab'
export * from './src/components/Icon/icons/IconGlobe'
export * from './src/components/Icon/icons/IconGrid'
export * from './src/components/Icon/icons/IconHardDrive'
export * from './src/components/Icon/icons/IconHash'
export * from './src/components/Icon/icons/IconHeadphones'
export * from './src/components/Icon/icons/IconHeart'
export * from './src/components/Icon/icons/IconHelpCircle'
export * from './src/components/Icon/icons/IconHexagon'
export * from './src/components/Icon/icons/IconHome'
export * from './src/components/Icon/icons/IconImage'
export * from './src/components/Icon/icons/IconInbox'
export * from './src/components/Icon/icons/IconInfo'
export * from './src/components/Icon/icons/IconInstagram'
export * from './src/components/Icon/icons/IconItalic'
export * from './src/components/Icon/icons/IconKey'
export * from './src/components/Icon/icons/IconLayers'
export * from './src/components/Icon/icons/IconLayout'
export * from './src/components/Icon/icons/IconLifeBuoy'
export * from './src/components/Icon/icons/IconLink2'
export * from './src/components/Icon/icons/IconLink'
export * from './src/components/Icon/icons/IconLinkedin'
export * from './src/components/Icon/icons/IconList'
export * from './src/components/Icon/icons/IconLoader'
export * from './src/components/Icon/icons/IconLock'
export * from './src/components/Icon/icons/IconLogIn'
export * from './src/components/Icon/icons/IconLogOut'
export * from './src/components/Icon/icons/IconMail'
export * from './src/components/Icon/icons/IconMapPin'
export * from './src/components/Icon/icons/IconMap'
export * from './src/components/Icon/icons/IconMaximize2'
export * from './src/components/Icon/icons/IconMaximize'
export * from './src/components/Icon/icons/IconMeh'
export * from './src/components/Icon/icons/IconMenu'
export * from './src/components/Icon/icons/IconMessageCircle'
export * from './src/components/Icon/icons/IconMessageSquare'
export * from './src/components/Icon/icons/IconMicOff'
export * from './src/components/Icon/icons/IconMic'
export * from './src/components/Icon/icons/IconMinimize2'
export * from './src/components/Icon/icons/IconMinimize'
export * from './src/components/Icon/icons/IconMinusCircle'
export * from './src/components/Icon/icons/IconMinusSquare'
export * from './src/components/Icon/icons/IconMinus'
export * from './src/components/Icon/icons/IconMonitor'
export * from './src/components/Icon/icons/IconMoon'
export * from './src/components/Icon/icons/IconMoreHorizontal'
export * from './src/components/Icon/icons/IconMoreVertical'
export * from './src/components/Icon/icons/IconMousePointer'
export * from './src/components/Icon/icons/IconMove'
export * from './src/components/Icon/icons/IconMusic'
export * from './src/components/Icon/icons/IconNavigation2'
export * from './src/components/Icon/icons/IconNavigation'
export * from './src/components/Icon/icons/IconOctagon'
export * from './src/components/Icon/icons/IconPackage'
export * from './src/components/Icon/icons/IconPaperclip'
export * from './src/components/Icon/icons/IconPauseCircle'
export * from './src/components/Icon/icons/IconPause'
export * from './src/components/Icon/icons/IconPenTool'
export * from './src/components/Icon/icons/IconPercent'
export * from './src/components/Icon/icons/IconPhoneCall'
export * from './src/components/Icon/icons/IconPhoneForwarded'
export * from './src/components/Icon/icons/IconPhoneIncoming'
export * from './src/components/Icon/icons/IconPhoneMissed'
export * from './src/components/Icon/icons/IconPhoneOff'
export * from './src/components/Icon/icons/IconPhoneOutgoing'
export * from './src/components/Icon/icons/IconPhone'
export * from './src/components/Icon/icons/IconPieChart'
export * from './src/components/Icon/icons/IconPlayCircle'
export * from './src/components/Icon/icons/IconPlay'
export * from './src/components/Icon/icons/IconPlusCircle'
export * from './src/components/Icon/icons/IconPlusSquare'
export * from './src/components/Icon/icons/IconPlus'
export * from './src/components/Icon/icons/IconPocket'
export * from './src/components/Icon/icons/IconPower'
export * from './src/components/Icon/icons/IconPrinter'
export * from './src/components/Icon/icons/IconRadio'
export * from './src/components/Icon/icons/IconRefreshCcw'
export * from './src/components/Icon/icons/IconRefreshCw'
export * from './src/components/Icon/icons/IconRepeat'
export * from './src/components/Icon/icons/IconRewind'
export * from './src/components/Icon/icons/IconRotateCcw'
export * from './src/components/Icon/icons/IconRotateCw'
export * from './src/components/Icon/icons/IconRss'
export * from './src/components/Icon/icons/IconSave'
export * from './src/components/Icon/icons/IconScissors'
export * from './src/components/Icon/icons/IconSearch'
export * from './src/components/Icon/icons/IconSend'
export * from './src/components/Icon/icons/IconServer'
export * from './src/components/Icon/icons/IconSettings'
export * from './src/components/Icon/icons/IconShare2'
export * from './src/components/Icon/icons/IconShare'
export * from './src/components/Icon/icons/IconShieldOff'
export * from './src/components/Icon/icons/IconShield'
export * from './src/components/Icon/icons/IconShoppingBag'
export * from './src/components/Icon/icons/IconShoppingCart'
export * from './src/components/Icon/icons/IconShuffle'
export * from './src/components/Icon/icons/IconSidebar'
export * from './src/components/Icon/icons/IconSkipBack'
export * from './src/components/Icon/icons/IconSkipForward'
export * from './src/components/Icon/icons/IconSlack'
export * from './src/components/Icon/icons/IconSlash'
export * from './src/components/Icon/icons/IconSliders'
export * from './src/components/Icon/icons/IconSmartphone'
export * from './src/components/Icon/icons/IconSmile'
export * from './src/components/Icon/icons/IconSpeaker'
export * from './src/components/Icon/icons/IconSquare'
export * from './src/components/Icon/icons/IconStar'
export * from './src/components/Icon/icons/IconStopCircle'
export * from './src/components/Icon/icons/IconSun'
export * from './src/components/Icon/icons/IconSunrise'
export * from './src/components/Icon/icons/IconSunset'
export * from './src/components/Icon/icons/IconTablet'
export * from './src/components/Icon/icons/IconTable'
export * from './src/components/Icon/icons/IconTag'
export * from './src/components/Icon/icons/IconTarget'
export * from './src/components/Icon/icons/IconTerminal'
export * from './src/components/Icon/icons/IconThermometer'
export * from './src/components/Icon/icons/IconThumbsDown'
export * from './src/components/Icon/icons/IconThumbsUp'
export * from './src/components/Icon/icons/IconToggleLeft'
export * from './src/components/Icon/icons/IconToggleRight'
export * from './src/components/Icon/icons/IconTool'
export * from './src/components/Icon/icons/IconTrash2'
export * from './src/components/Icon/icons/IconTrash'
export * from './src/components/Icon/icons/IconTrello'
export * from './src/components/Icon/icons/IconTrendingDown'
export * from './src/components/Icon/icons/IconTrendingUp'
export * from './src/components/Icon/icons/IconTriangle'
export * from './src/components/Icon/icons/IconTruck'
export * from './src/components/Icon/icons/IconTv'
export * from './src/components/Icon/icons/IconTwitch'
export * from './src/components/Icon/icons/IconTwitter'
export * from './src/components/Icon/icons/IconType'
export * from './src/components/Icon/icons/IconUmbrella'
export * from './src/components/Icon/icons/IconUnderline'
export * from './src/components/Icon/icons/IconUnlock'
export * from './src/components/Icon/icons/IconUploadCloud'
export * from './src/components/Icon/icons/IconUpload'
export * from './src/components/Icon/icons/IconUserCheck'
export * from './src/components/Icon/icons/IconUserMinus'
export * from './src/components/Icon/icons/IconUserPlus'
export * from './src/components/Icon/icons/IconUserX'
export * from './src/components/Icon/icons/IconUser'
export * from './src/components/Icon/icons/IconUsers'
export * from './src/components/Icon/icons/IconVideoOff'
export * from './src/components/Icon/icons/IconVideo'
export * from './src/components/Icon/icons/IconVoicemail'
export * from './src/components/Icon/icons/IconVolume1'
export * from './src/components/Icon/icons/IconVolume2'
export * from './src/components/Icon/icons/IconVolumeX'
export * from './src/components/Icon/icons/IconVolume'
export * from './src/components/Icon/icons/IconWatch'
export * from './src/components/Icon/icons/IconWifiOff'
export * from './src/components/Icon/icons/IconWifi'
export * from './src/components/Icon/icons/IconWind'
export * from './src/components/Icon/icons/IconXCircle'
export * from './src/components/Icon/icons/IconXOctagon'
export * from './src/components/Icon/icons/IconXSquare'
export * from './src/components/Icon/icons/IconX'
export * from './src/components/Icon/icons/IconYoutube'
export * from './src/components/Icon/icons/IconZapOff'
export * from './src/components/Icon/icons/IconZap'
export * from './src/components/Icon/icons/IconZoomIn'
export * from './src/components/Icon/icons/IconZoomOut'<|MERGE_RESOLUTION|>--- conflicted
+++ resolved
@@ -146,14 +146,11 @@
   AccordionContent as AccordionContent_Shadcn_,
 } from './src/components/shadcn/ui/accordion'
 
-<<<<<<< HEAD
 export { Input as Input_Shadcn_ } from './src/components/shadcn/ui/input'
 export { Label as Label_Shadcn_ } from './src/components/shadcn/ui/label'
-export { Switch as Switch } from './src/components/shadcn/ui/switch'
+export * from './src/components/shadcn/ui/switch'
 export { Checkbox as Checkbox_Shadcn_ } from './src/components/shadcn/ui/checkbox'
-=======
-export { ScrollArea, ScrollBar } from './src/components/shadcn/ui/scroll-area'
->>>>>>> bf5d97a7
+export * from './src/components/shadcn/ui/scroll-area'
 
 // links
 
