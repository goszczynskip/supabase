--- conflicted
+++ resolved
@@ -135,11 +135,7 @@
 }
 
 export const formatBytes = (bytes: any, decimals = 2) => {
-<<<<<<< HEAD
-  if (bytes === 0 || bytes == undefined) return '0 bytes'
-=======
   if (bytes === 0 || bytes === undefined) return '0 bytes'
->>>>>>> 44593d88
 
   const k = 1000
   const dm = decimals < 0 ? 0 : decimals
