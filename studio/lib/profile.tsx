--- conflicted
+++ resolved
@@ -1,13 +1,7 @@
-import { useQueryClient } from '@tanstack/react-query'
-import { useIsLoggedIn, useTelemetryProps } from 'common'
 import { useRouter } from 'next/router'
 import { PropsWithChildren, createContext, useContext, useMemo } from 'react'
 
-<<<<<<< HEAD
-import { useTelemetryProps } from 'common'
-=======
-import { invalidateOrganizationsQuery } from 'data/organizations/organizations-query'
->>>>>>> 65c84e36
+import { useIsLoggedIn, useTelemetryProps } from 'common'
 import { usePermissionsQuery } from 'data/permissions/permissions-query'
 import { useProfileCreateMutation } from 'data/profile/profile-create-mutation'
 import { useProfileQuery } from 'data/profile/profile-query'
@@ -35,7 +29,6 @@
 export const ProfileProvider = ({ children }: PropsWithChildren<{}>) => {
   const { ui } = useStore()
   const router = useRouter()
-  const queryClient = useQueryClient()
   const telemetryProps = useTelemetryProps()
 
   const isLoggedIn = useIsLoggedIn()
