--- conflicted
+++ resolved
@@ -27,13 +27,10 @@
   )
 })
 useMonaco.mockImplementation((v) => v)
-<<<<<<< HEAD
 
 jest.mock('components/ui/Flag/Flag')
 import Flag from 'components/ui/Flag/Flag'
 Flag.mockImplementation(({ children }) => <>{children}</>)
-=======
->>>>>>> e2d63afe
 
 import { LogPage } from 'pages/project/[ref]/settings/logs/[type]'
 import { render, fireEvent, waitFor, screen } from '@testing-library/react'
@@ -107,11 +104,7 @@
   })
   render(<LogPage />)
 
-<<<<<<< HEAD
-  userEvent.type(screen.getByPlaceholderText(/Filter/), 'something')
-=======
   userEvent.type(screen.getByPlaceholderText(/Search/), 'something')
->>>>>>> e2d63afe
   await waitFor(
     () => {
       expect(get).toHaveBeenCalledWith(expect.stringContaining('search_query'))
@@ -126,11 +119,7 @@
 test('poll count for new messages', async () => {
   get.mockImplementation((url) => {
     if (url.includes('count')) {
-<<<<<<< HEAD
-      return { data: [{ count: 3 }] }
-=======
       return { data: [{ count: 125 }] }
->>>>>>> e2d63afe
     }
     return {
       data: [
@@ -172,9 +161,6 @@
   const { container } = render(<LogPage />)
   let editor = container.querySelector('.monaco-editor')
   expect(editor).toBeFalsy()
-<<<<<<< HEAD
-  userEvent.click(screen.getByText('Custom query'))
-=======
   // TODO: abstract this out into a toggle selection helper
   const toggle = getToggleByText(/via query/)
   expect(toggle).toBeTruthy()
@@ -183,7 +169,6 @@
     editor = container.querySelector('.monaco-editor')
     expect(editor).toBeTruthy()
   })
->>>>>>> e2d63afe
   editor = container.querySelector('.monaco-editor')
   userEvent.type(editor, 'metadata.field = something')
   await waitFor(
