--- conflicted
+++ resolved
@@ -31,10 +31,7 @@
 
 const START_DATE_DEFAULT = new Date()
 const END_DATE_DEFAULT = new Date()
-<<<<<<< HEAD
-
-=======
->>>>>>> d34319a2
+
 const START_TIME_DEFAULT = { HH: '00', mm: '00', ss: '00' }
 const END_TIME_DEFAULT = { HH: '23', mm: '59', ss: '59' }
 
