<<<<<<< HEAD
import { get as _get, filter, find } from 'lodash'
import { observer } from 'mobx-react-lite'
import { FC, ReactNode, useEffect } from 'react'

import { useParams } from 'common/hooks'
import DeleteBucketModal from 'components/to-be-cleaned/Storage/DeleteBucketModal'
import { formatPoliciesForStorage } from 'components/to-be-cleaned/Storage/Storage.utils'
import { AutoApiService, useProjectApiQuery } from 'data/config/project-api-query'
import { useSelectedProject, useStore, withAuth } from 'hooks'
=======
import { observer } from 'mobx-react-lite'
import { ReactNode, useEffect } from 'react'

import { useParams } from 'common/hooks'
import DeleteBucketModal from 'components/to-be-cleaned/Storage/DeleteBucketModal'
import { AutoApiService, useProjectApiQuery } from 'data/config/project-api-query'
import { useStore, withAuth } from 'hooks'
>>>>>>> 4e7772ab
import { PROJECT_STATUS } from 'lib/constants'
import { useStorageStore } from 'localStores/storageExplorer/StorageExplorerStore'
import ProjectLayout from '../'
import StorageMenu from './StorageMenu'

export interface StorageLayoutProps {
  title: string
  children: ReactNode
}

<<<<<<< HEAD
const StorageLayout: FC<Props> = ({ title, children }) => {
  const { ui, meta } = useStore()
  const project = useSelectedProject()
=======
const StorageLayout = ({ title, children }: StorageLayoutProps) => {
  const { ui } = useStore()
>>>>>>> 4e7772ab
  const { ref: projectRef } = useParams()

  const storageExplorerStore = useStorageStore()
  const { selectedBucketToEdit, closeDeleteBucketModal, showDeleteBucketModal } =
    storageExplorerStore || {}

  const { data: settings, isLoading } = useProjectApiQuery({ projectRef })
  const apiService = settings?.autoApiService

  const isPaused = project?.status === PROJECT_STATUS.INACTIVE

  useEffect(() => {
    if (!isLoading && apiService) initializeStorageStore(apiService)
  }, [isLoading, projectRef])

  const initializeStorageStore = async (apiService: AutoApiService) => {
    if (isPaused) return

    if (apiService.endpoint) {
      storageExplorerStore.initStore(
        projectRef,
        apiService.endpoint,
        apiService.serviceApiKey,
        apiService.protocol
      )
    } else {
      ui.setNotification({
        category: 'error',
        message:
          'Failed to fetch project configuration. Try refreshing your browser, or reach out to us at support@supabase.io',
      })
    }
    storageExplorerStore.setLoaded(true)
  }

  return (
    <ProjectLayout title={title || 'Storage'} product="Storage" productMenu={<StorageMenu />}>
      {children}
      <DeleteBucketModal
        visible={showDeleteBucketModal}
        bucket={selectedBucketToEdit}
        onClose={closeDeleteBucketModal}
      />
    </ProjectLayout>
  )
}

export default withAuth(observer(StorageLayout))<|MERGE_RESOLUTION|>--- conflicted
+++ resolved
@@ -1,22 +1,9 @@
-<<<<<<< HEAD
-import { get as _get, filter, find } from 'lodash'
-import { observer } from 'mobx-react-lite'
-import { FC, ReactNode, useEffect } from 'react'
-
-import { useParams } from 'common/hooks'
-import DeleteBucketModal from 'components/to-be-cleaned/Storage/DeleteBucketModal'
-import { formatPoliciesForStorage } from 'components/to-be-cleaned/Storage/Storage.utils'
-import { AutoApiService, useProjectApiQuery } from 'data/config/project-api-query'
-import { useSelectedProject, useStore, withAuth } from 'hooks'
-=======
-import { observer } from 'mobx-react-lite'
 import { ReactNode, useEffect } from 'react'
 
 import { useParams } from 'common/hooks'
 import DeleteBucketModal from 'components/to-be-cleaned/Storage/DeleteBucketModal'
 import { AutoApiService, useProjectApiQuery } from 'data/config/project-api-query'
-import { useStore, withAuth } from 'hooks'
->>>>>>> 4e7772ab
+import { useSelectedProject, useStore, withAuth } from 'hooks'
 import { PROJECT_STATUS } from 'lib/constants'
 import { useStorageStore } from 'localStores/storageExplorer/StorageExplorerStore'
 import ProjectLayout from '../'
@@ -27,15 +14,10 @@
   children: ReactNode
 }
 
-<<<<<<< HEAD
-const StorageLayout: FC<Props> = ({ title, children }) => {
-  const { ui, meta } = useStore()
-  const project = useSelectedProject()
-=======
 const StorageLayout = ({ title, children }: StorageLayoutProps) => {
   const { ui } = useStore()
->>>>>>> 4e7772ab
   const { ref: projectRef } = useParams()
+  const project = useSelectedProject()
 
   const storageExplorerStore = useStorageStore()
   const { selectedBucketToEdit, closeDeleteBucketModal, showDeleteBucketModal } =
@@ -82,4 +64,4 @@
   )
 }
 
-export default withAuth(observer(StorageLayout))+export default withAuth(StorageLayout)