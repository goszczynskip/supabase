--- conflicted
+++ resolved
@@ -1,6 +1,5 @@
 import { IS_PLATFORM } from 'lib/constants'
 import { ProductMenuGroup } from 'components/ui/ProductMenu/ProductMenu.types'
-import { useFlag } from 'hooks'
 
 export const generateAuthMenu = (ref: string): ProductMenuGroup[] => {
   return [
@@ -9,12 +8,8 @@
       items: [
         { name: 'Users', key: 'users', url: `/project/${ref}/auth/users`, items: [] },
         { name: 'Policies', key: 'policies', url: `/project/${ref}/auth/policies`, items: [] },
-<<<<<<< HEAD
-        ...(IS_PLATFORM && logsAuth
-=======
         { name: 'Templates', key: 'templates', url: `/project/${ref}/auth/templates`, items: [] },
         ...(IS_PLATFORM
->>>>>>> 65c04747
           ? [
               {
                 name: 'Logs',
@@ -31,7 +26,7 @@
           {
             title: 'Configuration',
             items: [
-              ...(IS_PLATFORM && logsAuth
+              ...(IS_PLATFORM
                 ? [
                     {
                       name: 'Settings',
