import Link from 'next/link'
<<<<<<< HEAD
import { Button, IconBookOpen } from 'ui'
=======
import { Button, IconBookOpen, IconCode } from '@supabase/ui'
>>>>>>> f512f383
import TerminalInstructions from './TerminalInstructions'

const FunctionsEmptyState = () => {
  return (
    <>
      <div className="grid max-w-7xl gap-y-12 py-12 lg:grid-cols-12 lg:gap-x-16">
        <div className="col-span-5 space-y-4">
          <p className="max-w-lg text-base text-scale-1200">
            Scalable functions to run your code with no server management.
          </p>
          <p className="max-w-lg text-sm text-scale-1100">
            Edge Functions are server-side Typescript functions, distributed globally at the edge -
            close to your users. They can be used for listening to webhooks or integrating your
            Supabase project with third-parties.
          </p>
          <div className="flex gap-2">
            <Link passHref href="https://supabase.com/docs/guides/functions">
              <Button as="a" type="default" iconRight={<IconBookOpen />}>
                Documentation
              </Button>
            </Link>
            <Link
              passHref
              href="https://github.com/supabase/supabase/tree/chore/stripe-issue/examples/edge-functions/supabase/functions"
            >
              <Button as="a" type="default" iconRight={<IconCode />}>
                Examples
              </Button>
            </Link>
          </div>
        </div>
        <TerminalInstructions />
      </div>
    </>
  )
}

export default FunctionsEmptyState<|MERGE_RESOLUTION|>--- conflicted
+++ resolved
@@ -1,9 +1,5 @@
 import Link from 'next/link'
-<<<<<<< HEAD
-import { Button, IconBookOpen } from 'ui'
-=======
-import { Button, IconBookOpen, IconCode } from '@supabase/ui'
->>>>>>> f512f383
+import { Button, IconBookOpen, IconCode } from 'ui'
 import TerminalInstructions from './TerminalInstructions'
 
 const FunctionsEmptyState = () => {
