--- conflicted
+++ resolved
@@ -81,10 +81,7 @@
             name: 'Compute Add-Ons',
             url: 'https://supabase.com/docs/guides/platform/compute-add-ons',
           },
-<<<<<<< HEAD
           { name: 'High RAM Usage', url: 'https://supabase.com/docs/guides/platform/exhaust-ram' },
-=======
->>>>>>> 5712ae8c
           {
             name: 'Metrics',
             url: 'https://supabase.com/docs/guides/platform/metrics',
