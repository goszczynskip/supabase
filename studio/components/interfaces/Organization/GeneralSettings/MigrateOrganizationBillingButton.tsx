--- conflicted
+++ resolved
@@ -33,11 +33,6 @@
 
   const {
     error: migrationError,
-<<<<<<< HEAD
-    mutateAsync: migrateBilling,
-    isLoading: isMigrating,
-  } = useOrganizationBillingMigrationMutation()
-=======
     mutate: migrateBilling,
     isLoading: isMigrating,
   } = useOrganizationBillingMigrationMutation({
@@ -51,7 +46,6 @@
       setIsOpen(false)
     },
   })
->>>>>>> 41bd4ca2
 
   const {
     data: migrationPreviewData,
@@ -102,18 +96,7 @@
       })
     }
 
-<<<<<<< HEAD
-    await migrateBilling({ organizationSlug: organization?.slug, tier: dbTier })
-    ui.setNotification({
-      message: 'Successfully migrated to organization-level billing',
-      category: 'success',
-      duration: 5000,
-    })
-    router.push('/projects')
-    setIsOpen(false)
-=======
     migrateBilling({ organizationSlug: organization?.slug, tier: dbTier })
->>>>>>> 41bd4ca2
   }
 
   return (
