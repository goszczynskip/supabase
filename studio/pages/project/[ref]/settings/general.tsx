import { observer } from 'mobx-react-lite'

import { NextPageWithLayout } from 'types'
import { SettingsLayout } from 'components/layouts'
import { FormsContainer } from 'components/ui/Forms'
import { General, Infrastructure, DeleteProjectPanel } from 'components/interfaces/Settings/General'

const ProjectSettings: NextPageWithLayout = () => {
  return (
    <FormsContainer>
      <General />
      <Infrastructure />
      <DeleteProjectPanel />
    </FormsContainer>
  )
}

ProjectSettings.getLayout = (page) => <SettingsLayout title="General">{page}</SettingsLayout>

<<<<<<< HEAD
export default observer(ProjectSettings)

const GeneralSettings = observer(() => {
  const { app, ui } = useStore()
  const isProjectPauseEnabled = useFlag('projectPausing')

  const project = ui.selectedProject
  const formModel = toJS(project)
  const BASIC_FIELDS = ['name']

  const isFreeProject = project?.subscription_tier === PRICING_TIER_PRODUCT_IDS.FREE

  const handleUpdateProject = async (model: any) => {
    const response = await post(`${API_URL}/projects/${project?.ref}/update`, model)
    if (response.error) {
      ui.setNotification({
        category: 'error',
        message: `Update project failed: ${response.error.message}`,
      })
    } else {
      const updatedProject = response
      app.onProjectUpdated(updatedProject)
      ui.setNotification({ category: 'success', message: 'Successfully saved settings' })
    }
  }

  return (
    <article className="max-w-4xl p-4">
      <section>
        <SchemaFormPanel
          title="General"
          schema={pluckJsonSchemaFields(projects, BASIC_FIELDS)}
          model={formModel}
          onSubmit={(model: any) => handleUpdateProject(pluckObjectFields(model, BASIC_FIELDS))}
        >
          <AutoField name="name" showInlineError errorMessage="Please enter a project name" />
        </SchemaFormPanel>
      </section>

      <section>
        <Panel
          title={
            <h5 key="panel-title" className="mb-0 text-base">
              Infrastructure
            </h5>
          }
        >
          <Panel.Content>
            <Input
              readOnly
              disabled
              value={project?.cloud_provider}
              label="Cloud provider"
              layout="horizontal"
            />
          </Panel.Content>
          <Panel.Content className="border-panel-border-interior-light dark:border-panel-border-interior-dark border-t">
            <Input readOnly disabled value={project?.region} label="Region" layout="horizontal" />
          </Panel.Content>
          <Panel.Content className="border-panel-border-interior-light dark:border-panel-border-interior-dark border-t">
            <div className="flex w-full items-center justify-between">
              <div>
                <p>Restart project</p>
                <div className="max-w-[420px]">
                  <p className="text-scale-1100 text-sm">
                    Your project will not be available for a few minutes.
                  </p>
                </div>
              </div>
              {project && <RestartServerButton project={project} />}
            </div>
          </Panel.Content>
          {isProjectPauseEnabled && isFreeProject && (
            <Panel.Content className="border-panel-border-interior-light dark:border-panel-border-interior-dark border-t">
              <div className="flex w-full items-center justify-between">
                <div>
                  <p>Pause project</p>
                  <div className="max-w-[420px]">
                    <p className="text-scale-1100 text-sm">
                      Your project will not be accessible while it is paused.
                    </p>
                  </div>
                </div>
                {project && <PauseProjectButton projectId={project.id} projectRef={project.ref} />}
              </div>
            </Panel.Content>
          )}
        </Panel>
      </section>

      {project !== undefined && (
        <section>
          <Panel title={<p className="uppercase">Danger Zone</p>}>
            <Panel.Content>
              <Alert
                variant="danger"
                withIcon
                title="Deleting this project will also remove your database."
              >
                <div className="flex flex-col">
                  <p className="mb-4 block">
                    Make sure you have made a backup if you want to keep your data.
                  </p>
                  <DeleteProjectButton project={project} />
                </div>
              </Alert>
            </Panel.Content>
          </Panel>
        </section>
      )}
    </article>
  )
})
=======
export default observer(ProjectSettings)
>>>>>>> 2fbe6754
<|MERGE_RESOLUTION|>--- conflicted
+++ resolved
@@ -1,5 +1,4 @@
 import { observer } from 'mobx-react-lite'
-
 import { NextPageWithLayout } from 'types'
 import { SettingsLayout } from 'components/layouts'
 import { FormsContainer } from 'components/ui/Forms'
@@ -16,121 +15,4 @@
 }
 
 ProjectSettings.getLayout = (page) => <SettingsLayout title="General">{page}</SettingsLayout>
-
-<<<<<<< HEAD
-export default observer(ProjectSettings)
-
-const GeneralSettings = observer(() => {
-  const { app, ui } = useStore()
-  const isProjectPauseEnabled = useFlag('projectPausing')
-
-  const project = ui.selectedProject
-  const formModel = toJS(project)
-  const BASIC_FIELDS = ['name']
-
-  const isFreeProject = project?.subscription_tier === PRICING_TIER_PRODUCT_IDS.FREE
-
-  const handleUpdateProject = async (model: any) => {
-    const response = await post(`${API_URL}/projects/${project?.ref}/update`, model)
-    if (response.error) {
-      ui.setNotification({
-        category: 'error',
-        message: `Update project failed: ${response.error.message}`,
-      })
-    } else {
-      const updatedProject = response
-      app.onProjectUpdated(updatedProject)
-      ui.setNotification({ category: 'success', message: 'Successfully saved settings' })
-    }
-  }
-
-  return (
-    <article className="max-w-4xl p-4">
-      <section>
-        <SchemaFormPanel
-          title="General"
-          schema={pluckJsonSchemaFields(projects, BASIC_FIELDS)}
-          model={formModel}
-          onSubmit={(model: any) => handleUpdateProject(pluckObjectFields(model, BASIC_FIELDS))}
-        >
-          <AutoField name="name" showInlineError errorMessage="Please enter a project name" />
-        </SchemaFormPanel>
-      </section>
-
-      <section>
-        <Panel
-          title={
-            <h5 key="panel-title" className="mb-0 text-base">
-              Infrastructure
-            </h5>
-          }
-        >
-          <Panel.Content>
-            <Input
-              readOnly
-              disabled
-              value={project?.cloud_provider}
-              label="Cloud provider"
-              layout="horizontal"
-            />
-          </Panel.Content>
-          <Panel.Content className="border-panel-border-interior-light dark:border-panel-border-interior-dark border-t">
-            <Input readOnly disabled value={project?.region} label="Region" layout="horizontal" />
-          </Panel.Content>
-          <Panel.Content className="border-panel-border-interior-light dark:border-panel-border-interior-dark border-t">
-            <div className="flex w-full items-center justify-between">
-              <div>
-                <p>Restart project</p>
-                <div className="max-w-[420px]">
-                  <p className="text-scale-1100 text-sm">
-                    Your project will not be available for a few minutes.
-                  </p>
-                </div>
-              </div>
-              {project && <RestartServerButton project={project} />}
-            </div>
-          </Panel.Content>
-          {isProjectPauseEnabled && isFreeProject && (
-            <Panel.Content className="border-panel-border-interior-light dark:border-panel-border-interior-dark border-t">
-              <div className="flex w-full items-center justify-between">
-                <div>
-                  <p>Pause project</p>
-                  <div className="max-w-[420px]">
-                    <p className="text-scale-1100 text-sm">
-                      Your project will not be accessible while it is paused.
-                    </p>
-                  </div>
-                </div>
-                {project && <PauseProjectButton projectId={project.id} projectRef={project.ref} />}
-              </div>
-            </Panel.Content>
-          )}
-        </Panel>
-      </section>
-
-      {project !== undefined && (
-        <section>
-          <Panel title={<p className="uppercase">Danger Zone</p>}>
-            <Panel.Content>
-              <Alert
-                variant="danger"
-                withIcon
-                title="Deleting this project will also remove your database."
-              >
-                <div className="flex flex-col">
-                  <p className="mb-4 block">
-                    Make sure you have made a backup if you want to keep your data.
-                  </p>
-                  <DeleteProjectButton project={project} />
-                </div>
-              </Alert>
-            </Panel.Content>
-          </Panel>
-        </section>
-      )}
-    </article>
-  )
-})
-=======
-export default observer(ProjectSettings)
->>>>>>> 2fbe6754
+export default observer(ProjectSettings)