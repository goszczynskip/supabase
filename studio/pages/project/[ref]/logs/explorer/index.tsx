import dayjs from 'dayjs'
import { useEffect, useState } from 'react'
import { useRouter } from 'next/router'
import { observer } from 'mobx-react-lite'
import { Input, Modal, Form, Button } from 'ui'

import { useParams, useStore } from 'hooks'
import { useLogsQuery } from 'data/analytics/logs-query'
import { useProjectSubscriptionQuery } from 'data/subscriptions/project-subscription-query'
import { NextPageWithLayout, UserContent } from 'types'
import { uuidv4 } from 'lib/helpers'
import { LogsLayout } from 'components/layouts'
import CodeEditor from 'components/ui/CodeEditor'
import ShimmerLine from 'components/ui/ShimmerLine'
import LoadingOpacity from 'components/ui/LoadingOpacity'
import {
  DatePickerToFrom,
  LogsQueryPanel,
  LogsTableName,
  LogsWarning,
  LOGS_LARGE_DATE_RANGE_DAYS_THRESHOLD,
  LogTable,
  LogTemplate,
  maybeShowUpgradePrompt,
  TEMPLATES,
} from 'components/interfaces/Settings/Logs'
import { useUpgradePrompt } from 'hooks/misc/useUpgradePrompt'
import UpgradePrompt from 'components/interfaces/Settings/Logs/UpgradePrompt'
import LogsExplorerHeader from 'components/ui/Logs/LogsExplorerHeader'

export const LogsExplorerPage: NextPageWithLayout = () => {
  const router = useRouter()
<<<<<<< HEAD
  const { ref: projectRef, q, ite, its } = useParams()
=======
  const { ui } = useStore()

  const { ref, q, ite, its } = router.query
>>>>>>> 7b55c25f
  const [editorId, setEditorId] = useState<string>(uuidv4())
  const [editorValue, setEditorValue] = useState<string>('')
  const [saveModalOpen, setSaveModalOpen] = useState<boolean>(false)
  const [warnings, setWarnings] = useState<LogsWarning[]>([])
  const { content } = useStore()
  const { data: subscription } = useProjectSubscriptionQuery({ projectRef })
  const tier = subscription?.tier

  const [{ params, logData, error, isLoading }, { changeQuery, runQuery, setParams }] =
    useLogsQuery(projectRef as string, {
      iso_timestamp_start: its ? (its as string) : undefined,
      iso_timestamp_end: ite ? (ite as string) : undefined,
    })

  const { showUpgradePrompt, setShowUpgradePrompt } = useUpgradePrompt(
    params.iso_timestamp_start as string
  )

  useEffect(() => {
    // on mount, set initial values
    if (q) {
      onSelectTemplate({
        mode: 'custom',
        searchString: q as string,
      })
    }
  }, [])

  useEffect(() => {
    let newWarnings = []
    const start = params.iso_timestamp_start ? dayjs(params.iso_timestamp_start) : dayjs()
    const end = params.iso_timestamp_end ? dayjs(params.iso_timestamp_end) : dayjs()
    const daysDiff = Math.abs(start.diff(end, 'days'))
    if (
      editorValue &&
      !editorValue.includes('limit') &&
      daysDiff > LOGS_LARGE_DATE_RANGE_DAYS_THRESHOLD
    ) {
      newWarnings.push({ text: 'When querying large date ranges, include a LIMIT clause.' })
    }
    setWarnings(newWarnings)
  }, [editorValue, params.iso_timestamp_start, params.iso_timestamp_end])

  // Show the prompt on page load based on query params
  useEffect(() => {
    if (its) {
      const shouldShowUpgradePrompt = maybeShowUpgradePrompt(its as string, tier?.key)
      if (shouldShowUpgradePrompt) {
        setShowUpgradePrompt(!showUpgradePrompt)
      }
    }
  }, [its, tier])

  const onSelectTemplate = (template: LogTemplate) => {
    setEditorValue(template.searchString)
    changeQuery(template.searchString)
    setEditorId(uuidv4())
    router.push({
      pathname: router.pathname,
      query: { ...router.query, q: template.searchString },
    })
    content.addRecentLogSqlSnippet({
      sql: template.searchString,
    })
  }

  const handleRun = (value?: string | React.MouseEvent<HTMLButtonElement>) => {
    const query = typeof value === 'string' ? value || editorValue : editorValue
    if (value && typeof value === 'string') {
      setEditorValue(value)
    }
    changeQuery(query)
    runQuery()
    router.push({
      pathname: router.pathname,
      query: { ...router.query, q: query },
    })
    content.addRecentLogSqlSnippet({
      sql: query,
    })
  }

  const handleClear = () => {
    setEditorValue('')
    setEditorId(uuidv4())
    changeQuery('')
  }

  const handleInsertSource = (source: LogsTableName) => {
    setEditorValue((prev) => prev + source)
    setEditorId(uuidv4())
  }

  function handleOnSave() {
    setSaveModalOpen(!saveModalOpen)
  }

  const handleDateChange = ({ to, from }: DatePickerToFrom) => {
    const shouldShowUpgradePrompt = maybeShowUpgradePrompt(from, tier?.key)

    if (shouldShowUpgradePrompt) {
      setShowUpgradePrompt(!showUpgradePrompt)
    } else {
      setParams((prev) => ({
        ...prev,
        iso_timestamp_start: from || '',
        iso_timestamp_end: to || '',
      }))
      router.push({
        pathname: router.pathname,
        query: { ...router.query, its: from || '', ite: to || '' },
      })
    }
  }

  return (
    <div className="w-full h-full px-5 py-6 mx-auto">
      <LogsExplorerHeader />

      <div className="flex flex-col flex-grow h-full gap-4">
        <div className="border rounded">
          <LogsQueryPanel
            defaultFrom={params.iso_timestamp_start || ''}
            defaultTo={params.iso_timestamp_end || ''}
            onDateChange={handleDateChange}
            onSelectSource={handleInsertSource}
            onClear={handleClear}
            onRun={handleRun}
            hasEditorValue={Boolean(editorValue)}
            templates={TEMPLATES.filter((template) => template.mode === 'custom')}
            onSelectTemplate={onSelectTemplate}
            onSave={handleOnSave}
            isLoading={isLoading}
            warnings={warnings}
          />
          <div className="h-48 min-h-[7rem]">
            <ShimmerLine active={isLoading} />
            <CodeEditor
              id={editorId}
              language="pgsql"
              defaultValue={editorValue}
              onInputChange={(v) => setEditorValue(v || '')}
              onInputRun={handleRun}
            />
          </div>
        </div>
        <div className="relative flex flex-col flex-grow">
          <LoadingOpacity active={isLoading}>
            <div className="flex flex-grow h-full">
              <LogTable
                params={params}
                data={logData}
                error={error}
                projectRef={projectRef as string}
              />
            </div>
          </LoadingOpacity>
          <div className="flex flex-row justify-end mt-2">
            <UpgradePrompt show={showUpgradePrompt} setShowUpgradePrompt={setShowUpgradePrompt} />
          </div>
        </div>
      </div>
      <Modal
        size="medium"
        onCancel={() => setSaveModalOpen(!saveModalOpen)}
        header="Save log query"
        visible={saveModalOpen}
        hideFooter
      >
        <Form
          initialValues={{
            name: '',
            desdcription: '',
          }}
          onSubmit={async (values: any, { setSubmitting }: any) => {
            setSubmitting(true)

            const payload: UserContent = {
              name: values.name,
              description: values.description || '',
              type: 'log_sql',
              content: {
                content_id: editorId,
                sql: editorValue,
                schema_version: '1',
                favorite: false,
              },
              visibility: 'user',
            }

            try {
              const { data: query, error } = await content.create(payload)
              if (error) throw error
              setSubmitting(false)
              setSaveModalOpen(false)
              ui.setNotification({
                category: 'success',
                message: `Saved "${values.name}" log query`,
              })
            } catch (error: any) {
              console.error(error)
              setSubmitting(false)
              setSaveModalOpen(false)
              ui.setNotification({
                error,
                category: 'error',
                message: `Failed to save query: ${error.message}`,
              })
            }
          }}
        >
          {({ isSubmitting }: any) => (
            <>
              <div className="py-4">
                <Modal.Content>
                  <div className="space-y-6">
                    <Input layout="horizontal" label="Name" id="name" />
                    <div className="text-area-text-sm">
                      <Input.TextArea
                        layout="horizontal"
                        labelOptional="Optional"
                        label="Description"
                        id="description"
                        rows={2}
                      />
                    </div>
                  </div>
                </Modal.Content>
              </div>
              <div className="py-3 border-t bg-scale-300">
                <Modal.Content>
                  <div className="flex items-center justify-end gap-2">
                    <Button
                      size="tiny"
                      type="default"
                      onClick={() => setSaveModalOpen(!saveModalOpen)}
                    >
                      Cancel
                    </Button>
                    <Button size="tiny" loading={isSubmitting} htmlType="submit">
                      Save
                    </Button>
                  </div>
                </Modal.Content>
              </div>
            </>
          )}
        </Form>
      </Modal>
    </div>
  )
}

LogsExplorerPage.getLayout = (page) => <LogsLayout>{page}</LogsLayout>

export default observer(LogsExplorerPage)<|MERGE_RESOLUTION|>--- conflicted
+++ resolved
@@ -29,19 +29,13 @@
 import LogsExplorerHeader from 'components/ui/Logs/LogsExplorerHeader'
 
 export const LogsExplorerPage: NextPageWithLayout = () => {
+  const { ui, content } = useStore()
   const router = useRouter()
-<<<<<<< HEAD
   const { ref: projectRef, q, ite, its } = useParams()
-=======
-  const { ui } = useStore()
-
-  const { ref, q, ite, its } = router.query
->>>>>>> 7b55c25f
   const [editorId, setEditorId] = useState<string>(uuidv4())
   const [editorValue, setEditorValue] = useState<string>('')
   const [saveModalOpen, setSaveModalOpen] = useState<boolean>(false)
   const [warnings, setWarnings] = useState<LogsWarning[]>([])
-  const { content } = useStore()
   const { data: subscription } = useProjectSubscriptionQuery({ projectRef })
   const tier = subscription?.tier
 
