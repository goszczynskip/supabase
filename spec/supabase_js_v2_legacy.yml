--- conflicted
+++ resolved
@@ -46,19 +46,11 @@
             {
               email: 'example@email.com',
               password: 'example-password',
-<<<<<<< HEAD
               options: {
                 data: { 
                   first_name: 'John', 
                   age: 27,
                 }
-=======
-            },
-            {
-              data: {
-                first_name: 'John',
-                age: 27,
->>>>>>> aba5a541
               }
             }
           )
@@ -88,46 +80,6 @@
             phone: '+13334445555',
             password: 'some-password',
           })
-<<<<<<< HEAD
-=======
-          ```
-      - name: Sign in with redirect.
-        description: |
-          Note that the `redirectTo` param is only relevant for OAuth logins, where the login flow is managed by
-          the Auth server. If you are using email/phone logins you should set up your own redirects (within the email/sms template).
-
-          Sometimes you want to control where the user is redirected to after they are logged in. Supabase supports this for
-          any URL path on your website (the URL must either be on the same domain as your Site URL [see Auth>Settings in dashboard], or must match one of the Additional Redirect URLs [also in Auth>Settings]).
-        js: |
-          ```js
-          const { user, session, error } = await supabase.auth.signIn({
-            provider: 'github'
-          }, {
-            redirectTo: 'https://example.com/welcome'
-          })
-          ```
-      - name: Sign in with scopes.
-        description: |
-          If you need additional data from an OAuth provider, you can include a space-separated list of scopes in your request to get back an OAuth provider token.
-          You may also need to specify the scopes in the provider's OAuth app settings, depending on the provider.
-        js: |
-          ```js
-          const { user, session, error } = await supabase.auth.signIn({
-            provider: 'github'
-          }, {
-            scopes: 'repo gist notifications'
-          })
-          const oAuthToken = session.provider_token // use to access provider API
-          ```
-      - name: Sign in using a refresh token (e.g. in React Native).
-        description: |
-          If you are completing a sign up or login in a React Native app you can pass the refresh token obtained from the provider to obtain a session.
-        js: |
-          ```js
-          // An example using Expo's `AuthSession`
-          const redirectUri = AuthSession.makeRedirectUri({ useProxy: false });
-          const provider = 'google';
->>>>>>> aba5a541
 
           // After receiving an SMS with One Time Password.
           let { data, error } = await supabase.auth.verifyOtp({
@@ -161,37 +113,6 @@
           ```js
           const { data, error } = await supabase.auth.signInWithPassword({
             phone: '+13334445555',
-<<<<<<< HEAD
-=======
-            password: 'some-password',
-          })
-          ```
-      - name: Sign in with redirect.
-        description: |
-          Note that the `redirectTo` param is only relevant for OAuth logins, where the login flow is managed by
-          the Auth server. If you are using email/phone logins you should set up your own redirects (within the email/sms template).
-
-          Sometimes you want to control where the user is redirected to after they are logged in. Supabase supports this for
-          any URL path on your website (the URL must either be on the same domain as your Site URL [see Auth>Settings in dashboard], or must match one of the Additional Redirect URLs [also in Auth>Settings]).
-        js: |
-          ```js
-          const { user, session, error } = await supabase.auth.signIn({
-            provider: 'github'
-          }, {
-            redirectTo: 'https://example.com/welcome'
-          })
-          ```
-      - name: Sign in with scopes.
-        description: |
-          If you need additional data from an OAuth provider, you can include a space-separated list of scopes in your request to get back an OAuth provider token.
-          You may also need to specify the scopes in the provider's OAuth app settings, depending on the provider.
-        js: |
-          ```js
-          const { user, session, error } = await supabase.auth.signIn({
-            provider: 'github'
-          }, {
-            scopes: 'repo gist notifications'
->>>>>>> aba5a541
           })
           ```
   auth.signInWithOAuth():
@@ -210,15 +131,8 @@
           ```
       - name: Sign in using a third-party provider with redirect.
         description: |
-<<<<<<< HEAD
           The `redirectTo` param will only applied on the callback made from the third-party provider. It does not redirect the user immediately after invoking this method.
           In order for the `redirectTo` param to be allowed, one needs to include it in an allowlist. Supabase supports this for 
-=======
-          Note that the `redirectTo` param is only relevant for OAuth logins, where the login flow is managed by
-          the Auth server. If you are using email/phone logins you should set up your own redirects (within the email/sms template).
-
-          Sometimes you want to control where the user is redirected to after they are logged in. Supabase supports this for
->>>>>>> aba5a541
           any URL path on your website (the URL must either be on the same domain as your Site URL [see Auth>Settings in dashboard], or must match one of the Additional Redirect URLs [also in Auth>Settings]).
         js: |
           ```js
@@ -323,62 +237,9 @@
         isSpotlight: true
         js: |
           ```js
-<<<<<<< HEAD
             const { data, error } = supabase.auth.setSession(refresh_token)
           }
           ```
-=======
-          function apiFunction(req, res) {
-            // Assuming the access token was sent as a header "X-Supabase-Auth"
-            const { access_token } = req.get('X-Supabase-Auth')
-
-            // You can now use it within a Supabase Client
-            const supabase = createClient("https://xyzcompany.supabase.co", "public-anon-key")
-            const { user, error } = supabase.auth.setAuth(access_token)
-
-            // This client will now send requests as this user
-            const { data } = await supabase.from('your_table').select()
-          }
-          ```
-      - name: With Express.
-        isSpotlight: true
-        js: |
-          ```js
-
-          /**
-          * Make a request from the client to your server function
-          */
-          async function makeApiRequest() {
-            const token = newClient.session()?.access_token
-
-            await fetch('https://example.com/withAuth', {
-               method: 'GET',
-               withCredentials: true,
-               credentials: 'include',
-               headers: {
-                'Content-Type': 'application/json',
-                'Authorization': bearer, // Your own auth
-                'X-Supabase-Auth': token, // Set the Supabase user
-               }
-            })
-          }
-
-          /**
-          * Use the Auth token in your server-side function.
-          */
-          async function apiFunction(req, res) {
-            const { access_token } = req.get('X-Supabase-Auth')
-
-            // You can now use it within a Supabase Client
-            const supabase = createClient("https://xyzcompany.supabase.co", "public-anon-key")
-            const { user, error } = supabase.auth.setAuth(access_token)
-
-            // This client will now send requests as this user
-            const { data } = await supabase.from('your_table').select()
-          }
-          ```
-
->>>>>>> aba5a541
   auth.onAuthStateChange():
     title: 'onAuthStateChange()'
     $ref: '@supabase/gotrue-js.GoTrueClient.onAuthStateChange'
